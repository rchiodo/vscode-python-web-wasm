/* --------------------------------------------------------------------------------------------
 * Copyright (c) Microsoft Corporation. All rights reserved.
 * Licensed under the MIT License. See License.txt in the project root for license information.
 * ------------------------------------------------------------------------------------------ */

import {
	commands, ExtensionContext, Uri, window} from 'vscode';

import PythonInstallation from './pythonInstallation';
import RAL from './ral';
import { Terminals } from './terminals';

function isCossOriginIsolated(): boolean {
	if (RAL().isCrossOriginIsolated) {
		return true;
	}
	void window.showWarningMessage(`Executing Python needs cross origin isolation. You need to \nadd ?vscode-coi= to your browser URL to enable it.`, { modal: true});
	return false;
}

export function activate(context: ExtensionContext) {
	const preloadPromise = PythonInstallation.preload();
	context.subscriptions.push(
		commands.registerCommand('vscode-python-web-wasm.debug.runEditorContents', async (resource: Uri) => {
			if (!isCossOriginIsolated()) {
				return false;
			}
			let targetResource = resource;
			if (!targetResource && window.activeTextEditor) {
				targetResource = window.activeTextEditor.document.uri;
			}
			if (targetResource) {
				await preloadPromise;
				const pty = Terminals.getExecutionTerminal(targetResource, true);
				const launcher = RAL().launcher.create();
				const ctrlC = pty.onDidCtrlC(() => {
					ctrlC.dispose();
					launcher.terminate().catch(console.error);
					Terminals.releaseExecutionTerminal(pty, true);
				});
				await launcher.run(context, targetResource.toString(true), pty);
				launcher.onExit().catch(() => {
					// todo@dirkb need to think how to handle this.
				}).finally(() => {
					ctrlC.dispose();
					Terminals.releaseExecutionTerminal(pty);
				});
			}
			return false;
		}),
<<<<<<< HEAD
=======
		commands.registerCommand('vscode-python-web-wasm.debug.debugEditorContents', async (resource: Uri) => {
			if (!isCossOriginIsolated()) {
				return false;
			}
			let targetResource = resource;
			if (!targetResource && window.activeTextEditor) {
				targetResource = window.activeTextEditor.document.uri;
			}
			if (targetResource) {
				await preloadPromise;
				const pty = Terminals.getExecutionTerminal(targetResource, true);
				return debug.startDebugging(undefined, {
					type: 'python-web-wasm',
					name: 'Debug Python in WASM',
					request: 'launch',
					stopOnEntry: true,
					program: targetResource.toString(true),
					ptyInfo: { uuid: pty.id }
				});
			}
			return false;
		}),
>>>>>>> 7505706f
		commands.registerCommand('vscode-python-web-wasm.repl.start', async () => {
			if (!isCossOriginIsolated()) {
				return false;
			}
			const pty = Terminals.getReplTerminal(true);
			const ctrlC = pty.onDidCtrlC(() => {
				ctrlC.dispose();
				launcher.terminate().catch(console.error);
				Terminals.releaseReplTerminal(pty, true);
			});
			const launcher = RAL().launcher.create();
			await launcher.startRepl(context, pty);
			launcher.onExit().catch(() => {
				// todo@dirkb need to think how to handle this.
			}).finally(() => {
				ctrlC.dispose();
				Terminals.releaseReplTerminal(pty);
			});
			return true;
		}),
		commands.registerCommand('vscode-python-web-wasm.debug.getProgramName', config => {
			return window.showInputBox({
				placeHolder: 'Please enter the name of a python file in the workspace folder',
				value: 'app.py'
			});
		})
	);
<<<<<<< HEAD
	return preloadPromise;
=======

	const provider = new DebugConfigurationProvider(preloadPromise);
	context.subscriptions.push(debug.registerDebugConfigurationProvider('python-web-wasm', provider));

	const factory = new DebugAdapterDescriptorFactory(context, preloadPromise);
	context.subscriptions.push(debug.registerDebugAdapterDescriptorFactory('python-web-wasm', factory));
>>>>>>> 7505706f
}

export function deactivate(): Promise<void> {
	return Promise.reject();
}<|MERGE_RESOLUTION|>--- conflicted
+++ resolved
@@ -48,8 +48,6 @@
 			}
 			return false;
 		}),
-<<<<<<< HEAD
-=======
 		commands.registerCommand('vscode-python-web-wasm.debug.debugEditorContents', async (resource: Uri) => {
 			if (!isCossOriginIsolated()) {
 				return false;
@@ -72,7 +70,6 @@
 			}
 			return false;
 		}),
->>>>>>> 7505706f
 		commands.registerCommand('vscode-python-web-wasm.repl.start', async () => {
 			if (!isCossOriginIsolated()) {
 				return false;
@@ -100,16 +97,14 @@
 			});
 		})
 	);
-<<<<<<< HEAD
-	return preloadPromise;
-=======
 
 	const provider = new DebugConfigurationProvider(preloadPromise);
 	context.subscriptions.push(debug.registerDebugConfigurationProvider('python-web-wasm', provider));
 
 	const factory = new DebugAdapterDescriptorFactory(context, preloadPromise);
 	context.subscriptions.push(debug.registerDebugAdapterDescriptorFactory('python-web-wasm', factory));
->>>>>>> 7505706f
+
+	return preloadPromise;
 }
 
 export function deactivate(): Promise<void> {
