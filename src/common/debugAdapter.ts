--- conflicted
+++ resolved
@@ -7,18 +7,11 @@
 import * as vscode from 'vscode';
 import { DebugProtocol } from '@vscode/debugprotocol';
 import { ServicePseudoTerminal, TerminalMode } from '@vscode/sync-api-service';
-import { Spawnee, Spawner } from './spawner';
 import RAL from './ral';
-<<<<<<< HEAD
-=======
-import { Event, Response } from './debugMessages';
+import { Response } from './debugMessages';
 import { Launcher } from './launcher';
-import { ServicePseudoTerminal } from '@vscode/sync-api-service';
 import { Terminals } from './terminals';
 import { DebugCharacterDeviceDriver } from './debugCharacterDeviceDriver';
-
-export class DebugAdapter implements vscode.DebugAdapter {
->>>>>>> 7505706f
 
 const StackFrameRegex = /^[>,\s]+(.+)\((\d+)\)(.*)\(\)/;
 const ScrapeDirOutputRegex = /\[(.*)\]/;
@@ -31,11 +24,10 @@
 const PdbTerminator = `(Pdb) `;
 
 export class DebugAdapter implements vscode.DebugAdapter {
-	private _launcher: () => void;
+	private _launcher: Launcher | undefined;
+	private _debuggerDriver: DebugCharacterDeviceDriver | undefined;
 	private _cwd: string | undefined;
 	private _sequence = 0;
-	private _spawner: Spawner;
-	private _debuggee: Spawnee | undefined;
 	private _disposables: vscode.Disposable[] = [];
 	private _outputChain: Promise<string> | undefined;
 	private _outputEmitter = new vscode.EventEmitter<string>();
@@ -51,13 +43,13 @@
 
 	private static _terminal: vscode.Terminal;
 	private static _debugTerminal: ServicePseudoTerminal<any>;
+	private static _encoder: TextEncoder = new TextEncoder();
 
 	constructor(
 		readonly session: vscode.DebugSession,
 		readonly context: vscode.ExtensionContext,
 		private readonly _ral: RAL
 	) {
-		this._spawner = _ral.spawner.create();
 		this._stopOnEntry = session.configuration.stopOnEntry;
 		this._workspaceFolder = session.workspaceFolder ||
 			(vscode.workspace.workspaceFolders ? vscode.workspace.workspaceFolders[0] : undefined);
@@ -66,7 +58,6 @@
 			DebugAdapter._debugTerminal = ServicePseudoTerminal.create(TerminalMode.idle);
 			DebugAdapter._terminal = vscode.window.createTerminal({ name: 'Python PDB', pty: DebugAdapter._debugTerminal });
 		}
-		this._launcher = this._computeLauncher(session.configuration);
 	}
 	get onDidSendMessage(): vscode.Event<DebugProtocol.ProtocolMessage> {
 		return this._didSendMessageEmitter.event;
@@ -86,18 +77,6 @@
 		}
 	}
 
-	private _computeLauncher(config: vscode.DebugConfiguration) {
-		if (!config.module) {
-			return () => {
-				void this._launchpdbforfile(config.file, this._cwd || config.cwd, config.args || []);
-			};
-		} else {
-			return () => {
-				void this._launchpdbformodule(config.module, this._cwd || config.cwd, config.args || []);
-			};
-		}
-	}
-
 	private _handleRequest(message: DebugProtocol.Request) {
 		switch (message.command) {
 			case 'launch':
@@ -110,7 +89,6 @@
 			case 'initialize':
 				this._handleInitialize(message as DebugProtocol.InitializeRequest);
 				break;
-<<<<<<< HEAD
 
 			case 'threads':
 				this._handleThreads(message as DebugProtocol.ThreadsRequest);
@@ -138,13 +116,7 @@
 
 			case 'continue':
 				this._handleContinue(message as DebugProtocol.ContinueRequest);
-=======
-			case 'launch':
-				await this.handleLaunch(request.arguments as DebugProtocol.LaunchRequestArguments & { program: string, ptyInfo: { uuid: string } });
-				this._sendMessage.fire(new Response(request));
->>>>>>> 7505706f
-				break;
-
+				
 			case 'terminate':
 				this._handleTerminate(message as DebugProtocol.TerminateRequest);
 				break;
@@ -170,66 +142,8 @@
 				break;
 
 			default:
-<<<<<<< HEAD
-				console.log(`Unknown debugger command ${message.command}`);
-				break;
-=======
-				this._sendMessage.fire(new Response(request, `Unhandled request ${request.command}`));
-				break;
-		}
-	}
-
-	private async handleInitialize(args: DebugProtocol.InitializeRequestArguments): Promise<DebugProtocol.Capabilities> {
-		return {
-			supportsConfigurationDoneRequest: false,
-			supportsFunctionBreakpoints: false,
-			supportsConditionalBreakpoints: false,
-			supportsHitConditionalBreakpoints: false,
-			supportsEvaluateForHovers: false,
-			supportsStepBack: false,
-			supportsSetVariable: false,
-			supportsRestartFrame: false,
-			supportsGotoTargetsRequest: false,
-			supportsStepInTargetsRequest: false,
-			supportsCompletionsRequest: false,
-			supportsModulesRequest: false,
-			supportsRestartRequest: false,
-			supportsExceptionOptions: false,
-			supportsValueFormattingOptions: false,
-			supportsExceptionInfoRequest: false,
-			supportTerminateDebuggee: true,
-			supportSuspendDebuggee: false,
-			supportsDelayedStackTraceLoading: false,
-			supportsLoadedSourcesRequest: false,
-			supportsLogPoints: false,
-			supportsTerminateThreadsRequest: false,
-			supportsSetExpression: false,
-			supportsTerminateRequest: true,
-			supportsDataBreakpoints: false,
-			supportsReadMemoryRequest: false,
-			supportsWriteMemoryRequest: false,
-			supportsDisassembleRequest: false,
-			supportsCancelRequest: false,
-			supportsBreakpointLocationsRequest: false,
-			supportsClipboardContext: false,
-			supportsSteppingGranularity: false,
-			supportsInstructionBreakpoints: false,
-			supportsExceptionFilterOptions: false,
-			supportsSingleThreadExecutionRequests: false
-		};
-	}
-
-	private async handleLaunch(args: DebugProtocol.LaunchRequestArguments & { program: string, ptyInfo: { uuid: string } }): Promise<void> {
-		let pty: ServicePseudoTerminal | undefined;
-		const uuid = args.ptyInfo.uuid;
-		pty = Terminals.getTerminalInUse(uuid)!;
-		return this.launch(args.program, pty);
-	}
-
-	private async handleTerminate(args: DebugProtocol.TerminateArguments): Promise<void> {
-		if (this.launcher === undefined) {
-			return;
->>>>>>> 7505706f
+				this._sendResponse(new Response(message, `Unhandled request ${message.command}`));
+				break;
 		}
 	}
 
@@ -278,52 +192,13 @@
 				}
 			});
 		}
-<<<<<<< HEAD
-=======
-		const state = this.launcher.getState();
-		await this.launcher.terminate();
-		this.launcher = undefined;
-		if (state !== undefined) {
-			await this.launch(state.program!, state.pty);
-		}
->>>>>>> 7505706f
-	}
-
-	private async _handleLaunch(message: DebugProtocol.LaunchRequest) {
-		if (!this._debuggee) {
-			// Startup pdb for the main file
-
-			// Wait for debuggee to emit first bit of output before continuing
-			await this._waitForPdbOutput('command', this._launcher);
-
-			// Setup an alias for printing exc info
-			await this._executecommand(SetupExceptionMessage);
-			await this._executecommand(SetupExceptionTraceback);
-
-			// Send a message to the debug console to indicate started debugging
-			this._sendToDebugConsole(`PDB debugger connected.\r\n`);
-
-			// Setup listening to user input
-			void this._handleUserInput();
-
-			// PDB should have stopped at the entry point and printed out the first line
-
-			// Send back the response
-			this._sendResponse<DebugProtocol.LaunchResponse>({
-				type: 'response',
-				request_seq: message.seq,
-				success: !this._debuggee!.killed,
-				command: message.command,
-				seq: 1
-			});
-		}
 	}
 
 	private _terminate() {
-		if (this._debuggee) {
+		if (this._launcher) {
 			this._writetostdin('exit\n');
-			this._debuggee.kill();
-			this._debuggee = undefined;
+			void this._launcher.terminate();
+			this._launcher = undefined;
 		}
 	}
 
@@ -536,7 +411,6 @@
 		});
 	}
 
-<<<<<<< HEAD
 	private _handleConfigurationDone(message: DebugProtocol.ConfigurationDoneRequest) {
 		this._sendResponse<DebugProtocol.ConfigurationDoneResponse>({
 			success: true,
@@ -624,25 +498,6 @@
 		});
 	}
 
-	private async _launchpdb(args: string[], cwd: string) {
-		this._debuggee = await this._spawner.spawn(args, cwd);
-		this._disposables.push(this._debuggee!.stdout(this._handleStdout.bind(this)));
-		this._disposables.push(this._debuggee!.stderr(this._handleStderr.bind(this)));
-		this._disposables.push(this._debuggee!.exit((_code) => {
-			this._sendStoppedEvent('exit');
-		}));
-	}
-
-	private async _launchpdbforfile(file: string, cwd: string, args: string[]) {
-		this._sendToUserConsole(`python ${file} ${args.join(' ')}\r\n`);
-		return this._launchpdb( ['-m' ,'pdb', file, ...args], cwd);
-	}
-
-	private async _launchpdbformodule(module: string, cwd: string, args: string[]) {
-		this._sendToUserConsole(`python -m ${module} ${args.join(' ')}\r\n`);
-		return this._launchpdb( ['-m' ,'pdb', '-m', module, ...args], cwd);
-	}
-
 	private _isMyCode(file: string): boolean {
 		// Determine if this file is in the current workspace or not
 		if (this._workspaceFolder) {
@@ -781,18 +636,49 @@
 		// see https://docs.python.org/3/library/pdb.html#pdbcommand-continue
 		// Send a continue command. Waiting for the first output.
 		return this._executerun('c');
-=======
-	private async launch(program: string, pty: ServicePseudoTerminal): Promise<void> {
-		if (this.launcher !== undefined) {
+	}
+
+	private async _handleLaunch(message: DebugProtocol.LaunchRequest): Promise<void> {
+		if (this._launcher !== undefined) {
 			return;
 		}
-		this.launcher = RAL().launcher.create();
-		this.launcher.onExit().then((_rval) => {
-			this.launcher = undefined;
-			this.sendTerminated();
+		const args: DebugProtocol.LaunchRequestArguments & { program: string, ptyInfo: { uuid: string } } = message.arguments as any;
+		let pty: ServicePseudoTerminal | undefined;
+		const uuid = args.ptyInfo.uuid;
+		pty = Terminals.getTerminalInUse(uuid)!;
+
+		this._launcher = RAL().launcher.create();
+		this._launcher.onExit().then((_rval) => {
+			this._launcher = undefined;
+			this._sendTerminated();
 		}).catch(console.error);
-		await this.launcher.debug(this.context, program.replace(/\\/g, '/'), pty, new DebugCharacterDeviceDriver());
->>>>>>> 7505706f
+
+		// Wait for debuggee to emit first bit of output before continuing
+		await this._waitForPdbOutput('command', () => {
+			return this._launcher!.debug(this.context, args.program.replace(/\\/g, '/'), pty!, new DebugCharacterDeviceDriver());
+		});
+
+		// Setup an alias for printing exc info
+		await this._executecommand(SetupExceptionMessage);
+		await this._executecommand(SetupExceptionTraceback);
+
+		// Send a message to the debug console to indicate started debugging
+		this._sendToDebugConsole(`PDB debugger connected.\r\n`);
+
+		// Setup listening to user input
+		void this._handleUserInput();
+
+		// PDB should have stopped at the entry point and printed out the first line
+
+		// Send back the response
+		this._sendResponse<DebugProtocol.LaunchResponse>({
+			type: 'response',
+			request_seq: message.seq,
+			success: !!this._launcher,
+			command: message.command,
+			seq: 1
+		});
+
 	}
 
 	private async _stepInto() {
@@ -924,7 +810,7 @@
 	}
 
 	private _writetostdin(text: string) {
-		this._debuggee?.stdin(text);
+		this._debuggerDriver?.write(this._encoder.encode(text));
 	}
 
 	private async _executecommand(command: string): Promise<string> {
